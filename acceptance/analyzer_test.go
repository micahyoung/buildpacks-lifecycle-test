--- conflicted
+++ resolved
@@ -49,11 +49,11 @@
 	h.AssertNil(t, err)
 	defer os.RemoveAll(dockerConfigDir)
 
+	// create readonly/readwrite registries with shared volume to allow writing to readonly
 	regVolumeID := "test-registry-volume-" + h.RandString(10)
 	registry = ih.NewDockerRegistry(ih.WithAuth(dockerConfigDir), ih.WithSharedStorageVolume(regVolumeID))
 	registry.Start(t)
 	defer registry.Stop(t)
-<<<<<<< HEAD
 
 	noAuthRegistry = ih.NewDockerRegistry(ih.WithSharedStorageVolume(regVolumeID))
 	noAuthRegistry.Start(t)
@@ -64,12 +64,6 @@
 	if registry.Host == "localhost" {
 		registryNetwork = "host"
 	}
-=======
->>>>>>> cd367e8c
-
-	noAuthRegistry = ih.NewDockerRegistry(ih.WithSharedStorageVolume(regVolumeID))
-	noAuthRegistry.Start(t)
-	defer noAuthRegistry.Stop(t)
 
 	os.Setenv("DOCKER_CONFIG", registry.DockerDirectory)
 	// Copy docker config directory to analyze-image container
@@ -397,11 +391,8 @@
 								"--build-arg", "metadata="+metadata,
 							)
 
-<<<<<<< HEAD
+							// get readonly version of reponame
 							noAuthRegCacheImage = noAuthRegistry.RepoName(imageName)
-=======
-							noAuthRegCacheImage, _ = getNoAuthRegistryImage(t, imageName)
->>>>>>> cd367e8c
 						})
 
 						it.After(func() {
@@ -549,10 +540,6 @@
 								ctrPath(analyzerPath),
 								authRegAppImage,
 							),
-<<<<<<< HEAD
-=======
-							h.WithArgs(analyzerPath, authRegAppImage),
->>>>>>> cd367e8c
 						)
 
 						assertLogsAndRestoresAppMetadata(t, copyDir, output)
@@ -571,11 +558,7 @@
 								"--network", registryNetwork,
 							),
 							h.WithArgs(
-<<<<<<< HEAD
 								ctrPath(analyzerPath),
-=======
-								analyzerPath,
->>>>>>> cd367e8c
 								authRegAppImage,
 							),
 						)
@@ -622,12 +605,8 @@
 						"--build-arg", "fromImage="+containerBaseImage,
 						"--build-arg", "metadata="+metadata,
 					)
-<<<<<<< HEAD
-
+					// get readonly version of reponame
 					noAuthRegAppImage = noAuthRegistry.RepoName(imageName)
-=======
-					noAuthRegAppImage, _ = getNoAuthRegistryImage(t, imageName)
->>>>>>> cd367e8c
 				})
 
 				it.After(func() {
@@ -642,11 +621,7 @@
 						analyzeImage,
 						h.WithFlags("--network", registryNetwork),
 						h.WithArgs(
-<<<<<<< HEAD
 							ctrPath(analyzerPath),
-=======
-							analyzerPath,
->>>>>>> cd367e8c
 							noAuthRegAppImage,
 						),
 					)
@@ -683,11 +658,7 @@
 
 					it.Before(func() {
 						metadata := minifyMetadata(t, filepath.Join("testdata", "analyzer", "cache_image_metadata.json"), platform.CacheMetadata{})
-<<<<<<< HEAD
 						authRegCacheImage, cacheAuthConfig = buildAuthRegistryImage(
-=======
-						cacheImage, cacheAuthConfig = buildAuthRegistryImage(
->>>>>>> cd367e8c
 							t,
 							"some-cache-image-"+h.RandString(10),
 							filepath.Join("testdata", "analyzer", "cache-image"),
@@ -747,11 +718,7 @@
 				})
 
 				when("no auth registry", func() {
-<<<<<<< HEAD
 					var authRegCacheImage, noAuthRegCacheImage string
-=======
-					var authRegCacheImage string
->>>>>>> cd367e8c
 
 					it.Before(func() {
 						metadata := minifyMetadata(t, filepath.Join("testdata", "analyzer", "cache_image_metadata.json"), platform.CacheMetadata{})
@@ -765,11 +732,8 @@
 							"--build-arg", "metadata="+metadata,
 						)
 
-<<<<<<< HEAD
+						// get readonly version of reponame
 						noAuthRegCacheImage = noAuthRegistry.RepoName(imageName)
-=======
-						cacheImage, cacheAuthConfig = getNoAuthRegistryImage(t, imageName)
->>>>>>> cd367e8c
 					})
 
 					it.After(func() {
@@ -898,18 +862,6 @@
 	return regRepoName, authConfig
 }
 
-<<<<<<< HEAD
-=======
-func getNoAuthRegistryImage(t *testing.T, repoName string) (string, string) {
-	// Get matching repo name for read-only registry
-	noAuthRegRepoName := noAuthRegistry.RepoName(repoName)
-	noAuthRegAuthConfig, err := auth.BuildEnvVar(authn.DefaultKeychain, noAuthRegRepoName)
-	h.AssertNil(t, err)
-
-	return noAuthRegRepoName, noAuthRegAuthConfig
-}
-
->>>>>>> cd367e8c
 func assertAnalyzedMetadata(t *testing.T, path string) {
 	contents, _ := ioutil.ReadFile(path)
 	h.AssertEq(t, len(contents) > 0, true)
